--- conflicted
+++ resolved
@@ -293,9 +293,7 @@
 //   stored in the secret is already a temporary certificate, then the Secret
 //   **will not** be updated.
 func (c *Controller) updateSecret(crt *v1alpha1.Certificate, namespace string, cert, key, ca []byte) (*corev1.Secret, error) {
-<<<<<<< HEAD
 	klog.Info("~~~~~~~~~~~~~~~~~~~Updating secret~~~~~~~~~~~~~~~~~~~~~~~~~~")
-=======
 	// if the key is not set, we bail out early.
 	// this function should always be called with at least a private key.
 	// in future we'll likely need to relax this requirement, but for now we'll
@@ -309,7 +307,6 @@
 	}
 
 	// get a copy of the current secret resource
->>>>>>> 193c5e22
 	secret, err := c.secretLister.Secrets(namespace).Get(crt.Spec.SecretName)
 	if err != nil && !k8sErrors.IsNotFound(err) {
 		return nil, err
@@ -330,14 +327,11 @@
 	if secret.Data == nil {
 		secret.Data = map[string][]byte{}
 	}
-<<<<<<< HEAD
 	klog.Infof("Certificate stored: %v", cert)
 	secret.Data[corev1.TLSCertKey] = cert
 	secret.Data[corev1.TLSPrivateKeyKey] = key
 	secret.Data[TLSCAKey] = ca
 
-=======
->>>>>>> 193c5e22
 	if secret.Annotations == nil {
 		secret.Annotations = make(map[string]string)
 	}
