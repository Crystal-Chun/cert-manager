/*
Copyright 2019 The Jetstack cert-manager contributors.

Licensed under the Apache License, Version 2.0 (the "License");
you may not use this file except in compliance with the License.
You may obtain a copy of the License at

    http://www.apache.org/licenses/LICENSE-2.0

Unless required by applicable law or agreed to in writing, software
distributed under the License is distributed on an "AS IS" BASIS,
WITHOUT WARRANTIES OR CONDITIONS OF ANY KIND, either express or implied.
See the License for the specific language governing permissions and
limitations under the License.
*/

package certificates

import (
	"context"
	"crypto"
	"crypto/x509"
	"fmt"
	"math/big"
	"reflect"
	"strings"
	"time"

	v1 "k8s.io/client-go/kubernetes/typed/apps/v1"
	corev1 "k8s.io/api/core/v1"
	k8sErrors "k8s.io/apimachinery/pkg/api/errors"
	metav1 "k8s.io/apimachinery/pkg/apis/meta/v1"
	utilerrors "k8s.io/apimachinery/pkg/util/errors"
	"k8s.io/apimachinery/pkg/util/runtime"
	"k8s.io/klog"

	apiutil "github.com/jetstack/cert-manager/pkg/api/util"
	"github.com/jetstack/cert-manager/pkg/apis/certmanager/v1alpha1"
	"github.com/jetstack/cert-manager/pkg/apis/certmanager/validation"
	"github.com/jetstack/cert-manager/pkg/issuer"
	"github.com/jetstack/cert-manager/pkg/util"
	"github.com/jetstack/cert-manager/pkg/util/errors"
	"github.com/jetstack/cert-manager/pkg/util/kube"
	"github.com/jetstack/cert-manager/pkg/util/pki"
)

const (
	errorIssuerNotFound    = "IssuerNotFound"
	errorIssuerNotReady    = "IssuerNotReady"
	errorIssuerInit        = "IssuerInitError"
	errorSavingCertificate = "SaveCertError"
	errorConfig            = "ConfigError"

	reasonIssuingCertificate  = "IssueCert"
	reasonRenewingCertificate = "RenewCert"

	successCertificateIssued  = "CertIssued"
	successCertificateRenewed = "CertRenewed"

	messageErrorSavingCertificate = "Error saving TLS certificate: "

	restartLabel = "cert_manager_refresh"
)

const (
	TLSCAKey = "ca.crt"
)

var (
	certificateGvk = v1alpha1.SchemeGroupVersion.WithKind("Certificate")
)

func (c *Controller) Sync(ctx context.Context, crt *v1alpha1.Certificate) (err error) {
	klog.Info("~~~~~~~~~~~~~~~~~~~~~~~~~~~~ SYNCING ~~~~~~~~~~~~~~~~~~~~~~~~~~~")
	crtCopy := crt.DeepCopy()
	defer func() {
		if _, saveErr := c.updateCertificateStatus(crt, crtCopy); saveErr != nil {
			err = utilerrors.NewAggregate([]error{saveErr, err})
		}
	}()
	klog.Infof("Context: %v", ctx)
	renew := len(crt.Status.Conditions)
	klog.Infof("Renew length: %d", renew)

	// grab existing certificate and validate private key
	certs, key, err := kube.SecretTLSKeyPair(c.secretLister, crtCopy.Namespace, crtCopy.Spec.SecretName)
	// if we don't have a certificate, we need to trigger a re-issue immediately
	if err != nil && !(k8sErrors.IsNotFound(err) || errors.IsInvalidData(err)) {
		return err
	}

	var cert *x509.Certificate
	if len(certs) > 0 {
		cert = certs[0]
	}

	// update certificate expiry metric
	defer c.metrics.UpdateCertificateExpiry(crtCopy, c.secretLister)
	c.setCertificateStatus(crtCopy, key, cert)

	el := validation.ValidateCertificate(crtCopy)
	if len(el) > 0 {
		c.Recorder.Eventf(crtCopy, corev1.EventTypeWarning, "BadConfig", "Resource validation failed: %v", el.ToAggregate())
		return nil
	}

	// step zero: check if the referenced issuer exists and is ready
	issuerObj, err := c.helper.GetGenericIssuer(crtCopy.Spec.IssuerRef, crtCopy.Namespace)
	if k8sErrors.IsNotFound(err) {
		c.Recorder.Eventf(crtCopy, corev1.EventTypeWarning, errorIssuerNotFound, err.Error())
		return nil
	}
	if err != nil {
		return err
	}

	el = validation.ValidateCertificateForIssuer(crtCopy, issuerObj)
	if len(el) > 0 {
		c.Recorder.Eventf(crtCopy, corev1.EventTypeWarning, "BadConfig", "Resource validation failed: %v", el.ToAggregate())
		return nil
	}

	// If this is an ACME certificate, ensure the certificate.spec.acme field is
	// non-nil
	if issuerObj.GetSpec().ACME != nil && crtCopy.Spec.ACME == nil {
		c.Recorder.Eventf(crtCopy, corev1.EventTypeWarning, "BadConfig", "spec.acme field must be set")
		return nil
	}

	issuerReady := apiutil.IssuerHasCondition(issuerObj, v1alpha1.IssuerCondition{
		Type:   v1alpha1.IssuerConditionReady,
		Status: v1alpha1.ConditionTrue,
	})
	if !issuerReady {
		c.Recorder.Eventf(crtCopy, corev1.EventTypeWarning, errorIssuerNotReady, "Issuer %s not ready", issuerObj.GetObjectMeta().Name)
		return nil
	}

	i, err := c.issuerFactory.IssuerFor(issuerObj)
	if err != nil {
		c.Recorder.Eventf(crtCopy, corev1.EventTypeWarning, errorIssuerInit, "Internal error initialising issuer: %v", err)
		return nil
	}

	if isTemporaryCertificate(cert) {
		return c.issue(ctx, i, crtCopy)
	}

	if key == nil || cert == nil {
		klog.V(4).Infof("Invoking issue function as existing certificate does not exist")
		return c.issue(ctx, i, crtCopy, renew)
	}

	// begin checking if the TLS certificate is valid/needs a re-issue or renew
	matches, matchErrs := c.certificateMatchesSpec(crtCopy, key, cert)
	if !matches {
		klog.V(4).Infof("Invoking issue function due to certificate not matching spec: %s", strings.Join(matchErrs, ", "))
		return c.issue(ctx, i, crtCopy, renew)
	}

	// check if the certificate needs renewal
	needsRenew := c.Context.IssuerOptions.CertificateNeedsRenew(cert, crt)
	if needsRenew {
		klog.V(4).Infof("Invoking issue function due to certificate needing renewal")
		return c.issue(ctx, i, crtCopy, renew)
	}
	// end checking if the TLS certificate is valid/needs a re-issue or renew

	// If the Certificate is valid and up to date, we schedule a renewal in
	// the future.
	c.scheduleRenewal(crt)

	return nil
}

// setCertificateStatus will update the status subresource of the certificate.
// It will not actually submit the resource to the apiserver.
func (c *Controller) setCertificateStatus(crt *v1alpha1.Certificate, key crypto.Signer, cert *x509.Certificate) {
	if key == nil || cert == nil {
		apiutil.SetCertificateCondition(crt, v1alpha1.CertificateConditionReady, v1alpha1.ConditionFalse, "NotFound", "Certificate does not exist")
		return
	}

	metaNotAfter := metav1.NewTime(cert.NotAfter)
	crt.Status.NotAfter = &metaNotAfter

	// Derive & set 'Ready' condition on Certificate resource
	matches, matchErrs := c.certificateMatchesSpec(crt, key, cert)
	ready := v1alpha1.ConditionFalse
	reason := ""
	message := ""
	switch {
	case isTemporaryCertificate(cert):
		reason = "TemporaryCertificate"
		message = "Certificate issuance in progress. Temporary certificate issued."
		// clear the NotAfter field as it is not relevant to the user
		crt.Status.NotAfter = nil
	case cert.NotAfter.Before(c.clock.Now()):
		reason = "Expired"
		message = fmt.Sprintf("Certificate has expired on %s", cert.NotAfter.Format(time.RFC822))
	case !matches:
		reason = "DoesNotMatch"
		message = strings.Join(matchErrs, ", ")
	default:
		ready = v1alpha1.ConditionTrue
		reason = "Ready"
		message = "Certificate is up to date and has not expired"
	}

	apiutil.SetCertificateCondition(crt, v1alpha1.CertificateConditionReady, ready, reason, message)

	return
}

func (c *Controller) certificateMatchesSpec(crt *v1alpha1.Certificate, key crypto.Signer, cert *x509.Certificate) (bool, []string) {
	var errs []string

	// TODO: add checks for KeySize, KeyAlgorithm fields
	// TODO: add checks for Organization field
	// TODO: add checks for IsCA field

	// check if the private key is the corresponding pair to the certificate
	matches, err := pki.PublicKeyMatchesCertificate(key.Public(), cert)
	if err != nil {
		errs = append(errs, err.Error())
	} else if !matches {
		errs = append(errs, fmt.Sprintf("Certificate private key does not match certificate"))
	}

	// validate the common name is correct
	expectedCN := pki.CommonNameForCertificate(crt)
	if expectedCN != cert.Subject.CommonName {
		errs = append(errs, fmt.Sprintf("Common name on TLS certificate not up to date: %q", cert.Subject.CommonName))
	}

	// validate the dns names are correct
	expectedDNSNames := pki.DNSNamesForCertificate(crt)
	if !util.EqualUnsorted(cert.DNSNames, expectedDNSNames) {
		errs = append(errs, fmt.Sprintf("DNS names on TLS certificate not up to date: %q", cert.DNSNames))
	}

	// validate the ip addresses are correct
	if !util.EqualUnsorted(pki.IPAddressesToString(cert.IPAddresses), crt.Spec.IPAddresses) {
		errs = append(errs, fmt.Sprintf("IP addresses on TLS certificate not up to date: %q", pki.IPAddressesToString(cert.IPAddresses)))
	}

	return len(errs) == 0, errs
}

func (c *Controller) scheduleRenewal(crt *v1alpha1.Certificate) {
	key, err := keyFunc(crt)

	if err != nil {
		runtime.HandleError(fmt.Errorf("error getting key for certificate resource: %s", err.Error()))
		return
	}

	cert, err := kube.SecretTLSCert(c.secretLister, crt.Namespace, crt.Spec.SecretName)

	if err != nil {
		if !errors.IsInvalidData(err) {
			runtime.HandleError(fmt.Errorf("[%s/%s] Error getting certificate '%s': %s", crt.Namespace, crt.Name, crt.Spec.SecretName, err.Error()))
		}
		return
	}

	renewIn := c.Context.IssuerOptions.CalculateDurationUntilRenew(cert, crt)
	c.scheduledWorkQueue.Add(key, renewIn)

	klog.Infof("Certificate %s/%s scheduled for renewal in %s", crt.Namespace, crt.Name, renewIn.String())
}

// issuerKind returns the kind of issuer for a certificate
func issuerKind(crt *v1alpha1.Certificate) string {
	if crt.Spec.IssuerRef.Kind == "" {
		return v1alpha1.IssuerKind
	}
	return crt.Spec.IssuerRef.Kind
}

func ownerRef(crt *v1alpha1.Certificate) metav1.OwnerReference {
	controller := true
	return metav1.OwnerReference{
		APIVersion: v1alpha1.SchemeGroupVersion.String(),
		Kind:       v1alpha1.CertificateKind,
		Name:       crt.Name,
		UID:        crt.UID,
		Controller: &controller,
	}
}

<<<<<<< HEAD
func (c *Controller) updateSecret(crt *v1alpha1.Certificate, namespace string, cert, key, ca []byte, renew int) (*corev1.Secret, error) {
=======
// updateSecret will store the provided secret data into the target secret
// named on the Certificate resource.
// - If the secret is empty, a new one will be created containing the data
// - If a secret already exists, its contents will be overwritten
// - If the provided certificate is a temporary certificate and the certificate
//   stored in the secret is already a temporary certificate, then the Secret
//   **will not** be updated.
func (c *Controller) updateSecret(crt *v1alpha1.Certificate, namespace string, cert, key, ca []byte) (*corev1.Secret, error) {
	// if the key is not set, we bail out early.
	// this function should always be called with at least a private key.
	// in future we'll likely need to relax this requirement, but for now we'll
	// keep this here to be safe.
	if len(key) == 0 {
		return nil, fmt.Errorf("private key data must be set")
	}
	privKey, err := pki.DecodePrivateKeyBytes(key)
	if err != nil {
		return nil, fmt.Errorf("error decoding private key: %v", err)
	}

	// get a copy of the current secret resource
>>>>>>> 27e686bf
	secret, err := c.secretLister.Secrets(namespace).Get(crt.Spec.SecretName)
	if err != nil && !k8sErrors.IsNotFound(err) {
		return nil, err
	}

	// if the resource does not already exist, we will create a new one
	if secret == nil {
		secret = &corev1.Secret{
			ObjectMeta: metav1.ObjectMeta{
				Name:      crt.Spec.SecretName,
				Namespace: namespace,
			},
			Type: corev1.SecretTypeTLS,
			Data: map[string][]byte{},
		}
	}
	// include this clause in case the existing secret has nil data
	if secret.Data == nil {
		secret.Data = map[string][]byte{}
	}
	if secret.Annotations == nil {
		secret.Annotations = make(map[string]string)
	}
	if secret.Labels == nil {
		secret.Labels = make(map[string]string)
	}

	var existingCert *x509.Certificate
	existingCertData := secret.Data[corev1.TLSCertKey]
	if len(existingCertData) > 0 {
		existingCert, err = pki.DecodeX509CertificateBytes(existingCertData)
		if err != nil {
			klog.Errorf("error decoding existing x509 certificate bytes, continuing anyway: %v", err)
		}
	}

	var x509Cert *x509.Certificate
	switch {
	case len(cert) > 0:
		x509Cert, err = pki.DecodeX509CertificateBytes(cert)
		if err != nil {
			return nil, fmt.Errorf("invalid certificate data: %v", err)
		}
	case isTemporaryCertificate(existingCert):
		matches, err := pki.PublicKeyMatchesCertificate(privKey.Public(), existingCert)
		if err == nil && matches {
			// if the existing certificate is a temporary one, and the certificate
			// being written in this call to updateSecret is not set, then we do
			// not want to keep re-issuing new temporary certificates
			cert = existingCertData
			x509Cert = existingCert
			break
		}
		fallthrough
	default:
		// if the issuer returns a private key but not certificate data, we
		// generate and store a temporary certificate that we can later
		// recognise and force later calls to the issuer's Issue method
		cert, err = c.localTemporarySigner(crt, key)
		if err != nil {
			return nil, fmt.Errorf("error signing locally generated certificate: %v", err)
		}

		x509Cert, err = pki.DecodeX509CertificateBytes(cert)
		if err != nil {
			return nil, fmt.Errorf("invalid certificate data: %v", err)
		}

		c.Recorder.Event(crt, corev1.EventTypeNormal, "GenerateSelfSigned", "Generated temporary self signed certificate")
	}

	// TODO: move metadata setting out of this method, and support
	// retrospectively adding metadata annotations on every Sync iteration and
	// not just when a new certificate is issued
	secret.Annotations[v1alpha1.IssuerNameAnnotationKey] = crt.Spec.IssuerRef.Name
	secret.Annotations[v1alpha1.IssuerKindAnnotationKey] = issuerKind(crt)
	secret.Annotations[v1alpha1.CommonNameAnnotationKey] = x509Cert.Subject.CommonName
	secret.Annotations[v1alpha1.AltNamesAnnotationKey] = strings.Join(x509Cert.DNSNames, ",")
	secret.Annotations[v1alpha1.IPSANAnnotationKey] = strings.Join(pki.IPAddressesToString(x509Cert.IPAddresses), ",")

	// Always set the certificate name label on the target secret
	secret.Labels[v1alpha1.CertificateNameKey] = crt.Name

	// set the actual values in the secret
	secret.Data[corev1.TLSCertKey] = cert
	secret.Data[corev1.TLSPrivateKeyKey] = key
	secret.Data[TLSCAKey] = ca

	// if it is a new resource
	if secret.SelfLink == "" {
		enableOwner := c.CertificateOptions.EnableOwnerRef
		if enableOwner {
			secret.SetOwnerReferences(append(secret.GetOwnerReferences(), ownerRef(crt)))
		}
		secret, err = c.Client.CoreV1().Secrets(namespace).Create(secret)
		klog.Infof("New Secret creation: Certificate's Condition: %v", crt.Status.Conditions)
	} else {
		secret, err = c.Client.CoreV1().Secrets(namespace).Update(secret)
		klog.Infof("Existing secret: Certificate's Condition: %v", crt.Status.Conditions)
	}
	if err != nil {
		return nil, err
	}
	klog.Info("Enable pod refresh: %t", c.CertificateOptions.EnablePodRefresh)
	if renew > 0 && c.CertificateOptions.EnablePodRefresh {
		klog.Info("THIS IS NOT A BRAND NEW CERTIFICATE SO REFRESHING")
		// Secret is updated and this is not a brand new certificate, refresh pods
		deploymentsInterface := c.Client.AppsV1().Deployments(namespace)
		statefulsetsInterface := c.Client.AppsV1().StatefulSets(namespace)
		daemonsetsInterface  := c.Client.AppsV1().DaemonSets(namespace)
		
		restart(deploymentsInterface, statefulsetsInterface, daemonsetsInterface, secret.Name)
	}

	return secret, nil
}

func restart(deploymentsInterface v1.DeploymentInterface, statefulsetsInterface v1.StatefulSetInterface, daemonsetsInterface v1.DaemonSetInterface, secret string) {
	listOptions := metav1.ListOptions{}
	deployments, _ := deploymentsInterface.List(listOptions)
	statefulsets, _ := statefulsetsInterface.List(listOptions)
	daemonsets, _ := daemonsetsInterface.List(listOptions)

	update := time.Now().Format("2006-1-2.1504")
	klog.Info("RESTARTING:")
NEXT_DEPLOYMENT:
	for _, deployment := range deployments.Items {
		for _, volume := range deployment.Spec.Template.Spec.Volumes {
			if volume.Secret != nil && volume.Secret.SecretName != "" && volume.Secret.SecretName == secret {
				deployment.ObjectMeta.Labels[restartLabel] = update
				deployment.Spec.Template.ObjectMeta.Labels[restartLabel] = update
				klog.Info(deployment.ObjectMeta.Name)
				_, err := deploymentsInterface.Update(&deployment)
				if err != nil {
					fmt.Errorf("Error updating deployment: %v", err)
				}
				continue NEXT_DEPLOYMENT
			}
		}
	}
NEXT_STATEFULSET:
	for _, statefulset := range statefulsets.Items {
		for _, volume := range statefulset.Spec.Template.Spec.Volumes {
			if volume.Secret != nil && volume.Secret.SecretName != "" && volume.Secret.SecretName == secret {
				statefulset.ObjectMeta.Labels[restartLabel] = update
				statefulset.Spec.Template.ObjectMeta.Labels[restartLabel] = update
				klog.Info(statefulset.ObjectMeta.Name)
				_, err := statefulsetsInterface.Update(&statefulset)
				if err != nil {
					fmt.Errorf("Error updating statefulset: %v", err)
				}
				continue NEXT_STATEFULSET
			}
		}
	}
NEXT_DAEMONSET:
	for _, daemonset := range daemonsets.Items {
		for _, volume := range daemonset.Spec.Template.Spec.Volumes {
			if volume.Secret != nil && volume.Secret.SecretName != "" && volume.Secret.SecretName == secret {
				daemonset.ObjectMeta.Labels[restartLabel] = update
				daemonset.Spec.Template.ObjectMeta.Labels[restartLabel] = update
				klog.Info(daemonset.ObjectMeta.Name)
				_, err := daemonsetsInterface.Update(&daemonset)
				if err != nil {
					fmt.Errorf("Error updating daemonset: %v", err)
				}
				continue NEXT_DAEMONSET
			}
		}
	}
}

// return an error on failure. If retrieval is succesful, the certificate data
// and private key will be stored in the named secret
func (c *Controller) issue(ctx context.Context, issuer issuer.Interface, crt *v1alpha1.Certificate, renew int) error {
	resp, err := issuer.Issue(ctx, crt)
	if err != nil {
		klog.Infof("Error issuing certificate for %s/%s: %v", crt.Namespace, crt.Name, err)
		return err
	}
	// if the issuer has not returned any data, exit early
	if resp == nil {
		return nil
	}

	if _, err := c.updateSecret(crt, crt.Namespace, resp.Certificate, resp.PrivateKey, resp.CA, renew); err != nil {
		s := messageErrorSavingCertificate + err.Error()
		klog.Info(s)
		c.Recorder.Event(crt, corev1.EventTypeWarning, errorSavingCertificate, s)
		return err
	}

	if len(resp.Certificate) > 0 {
		c.Recorder.Event(crt, corev1.EventTypeNormal, successCertificateIssued, "Certificate issued successfully")
		// as we have just written a certificate, we should schedule it for renewal
		c.scheduleRenewal(crt)
	}

	return nil
}

// staticTemporarySerialNumber is a fixed serial number we check for when
// updating the status of a certificate.
// It is used to identify temporarily generated certificates, so that friendly
// status messages can be displayed to users.
const staticTemporarySerialNumber = 0x1234567890

func isTemporaryCertificate(cert *x509.Certificate) bool {
	if cert == nil {
		return false
	}
	return cert.SerialNumber.Int64() == staticTemporarySerialNumber
}

func generateSelfSignedTemporaryCertificate(crt *v1alpha1.Certificate, pk []byte) ([]byte, error) {
	template, err := pki.GenerateTemplate(crt)
	template.SerialNumber = big.NewInt(staticTemporarySerialNumber)

	signer, err := pki.DecodePrivateKeyBytes(pk)
	if err != nil {
		return nil, err
	}

	b, _, err := pki.SignCertificate(template, template, signer.Public(), signer)
	if err != nil {
		return nil, err
	}

	return b, nil
}

// generateLocallySignedTemporaryCertificate signs a temporary certificate for
// the given certificate resource using a one-use temporary CA that is then
// discarded afterwards.
// This is to mitigate a potential attack against x509 certificates that use a
// predictable serial number and weak MD5 hashing algorithms.
// In practice, this shouldn't really be a concern anyway.
func generateLocallySignedTemporaryCertificate(crt *v1alpha1.Certificate, pk []byte) ([]byte, error) {
	// generate a throwaway self-signed root CA
	caPk, err := pki.GenerateECPrivateKey(pki.ECCurve521)
	if err != nil {
		return nil, err
	}
	caCertTemplate, err := pki.GenerateTemplate(&v1alpha1.Certificate{
		Spec: v1alpha1.CertificateSpec{
			CommonName: "cert-manager.local",
			IsCA:       true,
		},
	})
	if err != nil {
		return nil, err
	}
	_, caCert, err := pki.SignCertificate(caCertTemplate, caCertTemplate, caPk.Public(), caPk)
	if err != nil {
		return nil, err
	}

	// sign a temporary certificate using the root CA
	template, err := pki.GenerateTemplate(crt)
	if err != nil {
		return nil, err
	}
	template.SerialNumber = big.NewInt(staticTemporarySerialNumber)

	signeeKey, err := pki.DecodePrivateKeyBytes(pk)
	if err != nil {
		return nil, err
	}

	b, _, err := pki.SignCertificate(template, caCert, signeeKey.Public(), caPk)
	if err != nil {
		return nil, err
	}

	return b, nil
}

func (c *Controller) updateCertificateStatus(old, new *v1alpha1.Certificate) (*v1alpha1.Certificate, error) {
	if reflect.DeepEqual(old.Status, new.Status) {
		return nil, nil
	}
	// TODO: replace Update call with UpdateStatus. This requires a custom API
	// server with the /status subresource enabled and/or subresource support
	// for CRDs (https://github.com/kubernetes/kubernetes/issues/38113)
	return c.CMClient.CertmanagerV1alpha1().Certificates(new.Namespace).Update(new)
}<|MERGE_RESOLUTION|>--- conflicted
+++ resolved
@@ -289,9 +289,6 @@
 	}
 }
 
-<<<<<<< HEAD
-func (c *Controller) updateSecret(crt *v1alpha1.Certificate, namespace string, cert, key, ca []byte, renew int) (*corev1.Secret, error) {
-=======
 // updateSecret will store the provided secret data into the target secret
 // named on the Certificate resource.
 // - If the secret is empty, a new one will be created containing the data
@@ -313,7 +310,6 @@
 	}
 
 	// get a copy of the current secret resource
->>>>>>> 27e686bf
 	secret, err := c.secretLister.Secrets(namespace).Get(crt.Spec.SecretName)
 	if err != nil && !k8sErrors.IsNotFound(err) {
 		return nil, err
